--- conflicted
+++ resolved
@@ -69,24 +69,18 @@
             if not matplotlib_installed:
                 continue
 
+            # Save boxplots
             boxplot = axelrod.BoxPlot(results)
-<<<<<<< HEAD
-            if boxplot.matplotlib_installed:
-                file_name = output_file_path(
+            figure = boxplot.figure()
+            file_name = output_file_path(
                     output_directory, tournament_name, 'png')
-                figure = boxplot.figure()
-                figure.savefig(file_name, bbox_inches='tight')
-                figure.clf()
-            else:
-                print ("The matplotlib library is not installed. "
-                       "Only .csv output will be produced.")
-=======
-            figure = boxplot.figure()
-            figure.savefig(plot, bbox_inches='tight')
+            figure.savefig(file_name, bbox_inches='tight')
             figure.clf()
-            
+
             # Save plot with average payoff matrix with winners at top.
-            pmatrix_ranked = [[results.payoff_matrix[r1][r2] for r2 in results.ranking] for r1 in results.ranking]
+            pmatrix_ranked = [
+                [results.payoff_matrix[r1][r2] for r2 in results.ranking]
+                for r1 in results.ranking]
             fig, ax = plt.subplots()
             mat = ax.matshow(pmatrix_ranked)
             plt.xticks(range(tournament.nplayers))
@@ -95,10 +89,10 @@
             ax.set_yticklabels(results.ranked_names)
             plt.tick_params(axis='both', which='both', labelsize=8)
             fig.colorbar(mat)
-            plt.savefig(plot.replace('results', 'payoffs'), bbox_inches='tight')
+            file_name = output_file_path(
+                    output_directory, 'results', 'png')
+            plt.savefig(file_name, bbox_inches='tight')
             plt.clf()
-
->>>>>>> 0000a51d
 
 if __name__ == "__main__":
 
