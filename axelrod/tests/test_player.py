import random
import unittest
import axelrod

<<<<<<< HEAD
C, D = 'C', 'D'
=======
>>>>>>> 3f1f48c5

def test_four_vector(test_class, expected_dictionary):
    P1 = test_class.player()
    for key in sorted(expected_dictionary.keys()):
        test_class.assertAlmostEqual(
            P1._four_vector[key], expected_dictionary[key])


<<<<<<< HEAD
def test_responses(test_class, P1, P2, history_1, history_2, responses, random_seed=None):
    """Test responses to arbitrary histories. Used for the the following tests in TestPlayer: first_play_test, markov_test, and responses_test. Works for arbitrary players as well. Input response_lists is a list of lists, each of which consists of a list for the history of player 1, a list for the history of player 2, and a list for the subsequent moves by player one to test."""
=======
def test_responses(test_class, P1, P2, response_lists, random_seed=None):
    """Test responses to arbitrary histories. Used for the the following tests
    in TestPlayer: first_play_test, markov_test, and responses_test.
    Works for arbitrary players as well. Input response_lists is a list of
    lists, each of which consists of a list for the history of player 1, a
    list for the history of player 2, and a list for the subsequent moves
    by player one to test."""
>>>>>>> 3f1f48c5
    if random_seed:
        random.seed(random_seed)
    P1.history, P2.history = history_1, history_2
    for response in responses:
        test_class.assertEqual(P1.strategy(P2), response)


class TestPlayer(unittest.TestCase):

    name = "Player"
    player = axelrod.Player
    stochastic = False

    def test_initialisation(self):
        """Test that the player initiates correctly."""
        self.assertEqual(self.player().history, [])
        self.assertEqual(self.player().stochastic, self.stochastic)

    def test_repr(self):
        """Test that the representation is correct."""
        self.assertEquals(str(self.player()), self.name)

    def test_reset(self):
        """Make sure reseting works correctly."""
        p = self.player()
        p.history = ['C', 'C']
        p.reset()
        self.assertEquals(p.history, [])

    def test_strategy(self):
        """Test that strategy method."""
        self.assertEquals(self.player().strategy(self.player()), None)

    def first_play_test(self, play, random_seed=None):
        """Tests first move of a strategy."""
        P1 = self.player()
        P2 = axelrod.Player()
<<<<<<< HEAD
        test_responses(self, P1, P2, [], [], [play], random_seed=random_seed)
=======
        test_responses(
            self, P1, P2, [[[], [], [play]]], random_seed=random_seed)
>>>>>>> 3f1f48c5

    def markov_test(self, responses, random_seed=None):
        """Test responses to the four possible one round histories. Input
        responses is simply the four responses to CC, CD, DC, and DD."""
        P1 = self.player()
        P2 = axelrod.Player()
<<<<<<< HEAD
        # Construct the test lists and test
        histories = [[['C'],['C']], [['C'],['D']], [['D'],['C']], [['D'],['D']]]
=======
        # Construct the test lists
        histories = [
            [['C'], ['C']], [['C'], ['D']], [['D'], ['C']], [['D'], ['D']]]
>>>>>>> 3f1f48c5
        response_lists = []
        for i, history in enumerate(histories):
            test_responses(self, P1, P2, history[0], history[1], responses[i], random_seed=random_seed)

    def responses_test(self, history_1, history_2, responses,
                       random_seed=None):
        """Test responses to arbitrary histories. Input response_list is a
        list of lists, each of which consists of a list for the history of
        player 1, a list for the history of player 2, and a list for the
        subsequent moves by player one to test."""
        P1 = self.player()
        P2 = axelrod.Player()
<<<<<<< HEAD
        test_responses(self, P1, P2, history_1, history_2, responses, random_seed=random_seed)
=======
        test_responses(
            self, P1, P2, [[history_1, history_2, responses]],
            random_seed=random_seed)
>>>>>>> 3f1f48c5
<|MERGE_RESOLUTION|>--- conflicted
+++ resolved
@@ -2,10 +2,8 @@
 import unittest
 import axelrod
 
-<<<<<<< HEAD
 C, D = 'C', 'D'
-=======
->>>>>>> 3f1f48c5
+
 
 def test_four_vector(test_class, expected_dictionary):
     P1 = test_class.player()
@@ -13,19 +11,13 @@
         test_class.assertAlmostEqual(
             P1._four_vector[key], expected_dictionary[key])
 
-
-<<<<<<< HEAD
 def test_responses(test_class, P1, P2, history_1, history_2, responses, random_seed=None):
-    """Test responses to arbitrary histories. Used for the the following tests in TestPlayer: first_play_test, markov_test, and responses_test. Works for arbitrary players as well. Input response_lists is a list of lists, each of which consists of a list for the history of player 1, a list for the history of player 2, and a list for the subsequent moves by player one to test."""
-=======
-def test_responses(test_class, P1, P2, response_lists, random_seed=None):
     """Test responses to arbitrary histories. Used for the the following tests
     in TestPlayer: first_play_test, markov_test, and responses_test.
     Works for arbitrary players as well. Input response_lists is a list of
     lists, each of which consists of a list for the history of player 1, a
     list for the history of player 2, and a list for the subsequent moves
     by player one to test."""
->>>>>>> 3f1f48c5
     if random_seed:
         random.seed(random_seed)
     P1.history, P2.history = history_1, history_2
@@ -51,7 +43,7 @@
     def test_reset(self):
         """Make sure reseting works correctly."""
         p = self.player()
-        p.history = ['C', 'C']
+        p.history = [C, C]
         p.reset()
         self.assertEquals(p.history, [])
 
@@ -63,26 +55,19 @@
         """Tests first move of a strategy."""
         P1 = self.player()
         P2 = axelrod.Player()
-<<<<<<< HEAD
-        test_responses(self, P1, P2, [], [], [play], random_seed=random_seed)
-=======
         test_responses(
-            self, P1, P2, [[[], [], [play]]], random_seed=random_seed)
->>>>>>> 3f1f48c5
+            self, P1, P2, [], [], [play],
+            random_seed=random_seed)
 
     def markov_test(self, responses, random_seed=None):
         """Test responses to the four possible one round histories. Input
         responses is simply the four responses to CC, CD, DC, and DD."""
         P1 = self.player()
         P2 = axelrod.Player()
-<<<<<<< HEAD
-        # Construct the test lists and test
-        histories = [[['C'],['C']], [['C'],['D']], [['D'],['C']], [['D'],['D']]]
-=======
         # Construct the test lists
         histories = [
-            [['C'], ['C']], [['C'], ['D']], [['D'], ['C']], [['D'], ['D']]]
->>>>>>> 3f1f48c5
+            [[C], [C]], [[C], [D]], [[D], [C]],
+            [[D], [D]]]
         response_lists = []
         for i, history in enumerate(histories):
             test_responses(self, P1, P2, history[0], history[1], responses[i], random_seed=random_seed)
@@ -95,10 +80,5 @@
         subsequent moves by player one to test."""
         P1 = self.player()
         P2 = axelrod.Player()
-<<<<<<< HEAD
-        test_responses(self, P1, P2, history_1, history_2, responses, random_seed=random_seed)
-=======
         test_responses(
-            self, P1, P2, [[history_1, history_2, responses]],
-            random_seed=random_seed)
->>>>>>> 3f1f48c5
+            self, P1, P2, history_1, history_2, responses, random_seed=random_seed)